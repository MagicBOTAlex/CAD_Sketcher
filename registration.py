--- conflicted
+++ resolved
@@ -15,23 +15,5 @@
     "draw_handler",
 ]
 
-<<<<<<< HEAD
-register_base, unregister_base = register_submodule_factory(__package__, base_modules)
-register_full, unregister_full = register_submodule_factory(__package__, core_modules)
-=======
 register_base, unregister_base = module_register_factory(__package__, base_modules)
 register_full, unregister_full = module_register_factory(__package__, core_modules)
-
-
-# def register_base():
-#     pass
-
-# def unregister_base():
-#     pass
-
-# def register_full():
-#     pass
-
-# def unregister_full():
-#     pass
->>>>>>> 8ee1a00a
